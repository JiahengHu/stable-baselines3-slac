import time
import os
import io
import zipfile
from typing import Union, Type, Optional, Dict, Any, List, Tuple, Callable
from abc import ABC, abstractmethod
from collections import deque

import gym
import torch as th
import numpy as np

from torchy_baselines.common import logger
from torchy_baselines.common.policies import BasePolicy, get_policy_from_name
from torchy_baselines.common.utils import set_random_seed, get_schedule_fn, update_learning_rate
from torchy_baselines.common.vec_env import DummyVecEnv, VecEnv, unwrap_vec_normalize
from torchy_baselines.common.monitor import Monitor
<<<<<<< HEAD
from torchy_baselines.common.save_util import data_to_json, json_to_data
from torchy_baselines.common.type_aliases import GymEnv, TensorDict, OptimizerStateDict
from torchy_baselines.common.callbacks import BaseCallback, CallbackList, ConvertCallback, EvalCallback
from torchy_baselines.common.noise import ActionNoise
=======
from torchy_baselines.common.evaluation import evaluate_policy
from torchy_baselines.common.save_util import data_to_json, json_to_data, recursive_getattr, recursive_setattr

# TODO: define aliases, ex GymEnv = Union[gym.Env, VecEnv]
if typing.TYPE_CHECKING:
    from torchy_baselines.common.noise import ActionNoise
>>>>>>> 1f0dd60b


class BaseRLModel(ABC):
    """
    The base RL model

    :param policy: Policy object
    :param env: The environment to learn from
                (if registered in Gym, can be str. Can be None for loading trained models)
    :param policy_base: The base policy used by this method
    :param policy_kwargs: Additional arguments to be passed to the policy on creation
    :param verbose: The verbosity level: 0 none, 1 training information, 2 debug
    :param device: Device on which the code should run.
        By default, it will try to use a Cuda compatible device and fallback to cpu
        if it is not possible.
    :param support_multi_env: Whether the algorithm supports training
        with multiple environments (as in A2C)
    :param create_eval_env: Whether to create a second environment that will be
        used for evaluating the agent periodically. (Only available when passing string for the environment)
    :param monitor_wrapper: When creating an environment, whether to wrap it
        or not in a Monitor wrapper.
    :param seed: Seed for the pseudo random generators
    :param use_sde: Whether to use State Dependent Exploration (SDE)
        instead of action noise exploration (default: False)
    :param sde_sample_freq: Sample a new noise matrix every n steps when using SDE
        Default: -1 (only sample at the beginning of the rollout)
    """

    def __init__(self,
                 policy: Type[BasePolicy],
                 env: Union[GymEnv, str],
                 policy_base: Type[BasePolicy],
                 policy_kwargs: Dict[str, Any] = None,
                 verbose: int = 0,
                 device: Union[th.device, str] = 'auto',
                 support_multi_env: bool = False,
                 create_eval_env: bool = False,
                 monitor_wrapper: bool = True,
                 seed: Optional[int] = None,
                 use_sde: bool = False,
                 sde_sample_freq: int = -1):

        if isinstance(policy, str) and policy_base is not None:
            self.policy_class = get_policy_from_name(policy_base, policy)
        else:
            self.policy_class = policy

        if device == 'auto':
            device = 'cuda' if th.cuda.is_available() else 'cpu'

        self.device = th.device(device)
        if verbose > 0:
            print(f"Using {self.device} device")

        self.env = None  # type: GymEnv
        # get VecNormalize object if needed
        self._vec_normalize_env = unwrap_vec_normalize(env)
        self.verbose = verbose
        self.policy_kwargs = {} if policy_kwargs is None else policy_kwargs
        self.observation_space = None
        self.action_space = None
        self.n_envs = None
        self.num_timesteps = 0
        self.eval_env = None
        self.replay_buffer = None
        self.seed = seed
        self.action_noise = None  # type: ActionNoise
        self.start_time = None
        self.policy, self.actor = None, None
        self.learning_rate = None
        # Used for SDE only
        self.rollout_data = None
        self.on_policy_exploration = False
        self.use_sde = use_sde
        self.sde_sample_freq = sde_sample_freq
        # Track the training progress (from 1 to 0)
        # this is used to update the learning rate
        self._current_progress = 1

        # Create and wrap the env if needed
        if env is not None:
            if isinstance(env, str):
                if create_eval_env:
                    eval_env = gym.make(env)
                    if monitor_wrapper:
                        eval_env = Monitor(eval_env, filename=None)
                    self.eval_env = DummyVecEnv([lambda: eval_env])
                if self.verbose >= 1:
                    print("Creating environment from the given name, wrapped in a DummyVecEnv.")

                env = gym.make(env)
                if monitor_wrapper:
                    env = Monitor(env, filename=None)
                env = DummyVecEnv([lambda: env])

            self.observation_space = env.observation_space
            self.action_space = env.action_space
            if not isinstance(env, VecEnv):
                if self.verbose >= 1:
                    print("Wrapping the env in a DummyVecEnv.")
                env = DummyVecEnv([lambda: env])
            self.n_envs = env.num_envs
            self.env = env

            if not support_multi_env and self.n_envs > 1:
                raise ValueError("Error: the model does not support multiple envs requires a single vectorized"
                                 " environment.")

<<<<<<< HEAD
    def _get_eval_env(self, eval_env: Optional[GymEnv]) -> Optional[GymEnv]:
=======
    @abstractmethod
    def _setup_model(self) -> None:
        """
        Setup model so state_dict can be loaded

        """
        raise NotImplementedError()

    def _get_eval_env(self, eval_env: Union[gym.Env, VecEnv, None]) -> Union[gym.Env, VecEnv, None]:
>>>>>>> 1f0dd60b
        """
        Return the environment that will be used for evaluation.
        """
        if eval_env is None:
            eval_env = self.eval_env

        if eval_env is not None:
            if not isinstance(eval_env, VecEnv):
                eval_env = DummyVecEnv([lambda: eval_env])
            assert eval_env.num_envs == 1
        return eval_env

    def scale_action(self, action: np.ndarray) -> np.ndarray:
        """
        Rescale the action from [low, high] to [-1, 1]
        (no need for symmetric action space)

        :param action: Action to scale
        """
        low, high = self.action_space.low, self.action_space.high
        return 2.0 * ((action - low) / (high - low)) - 1.0

    def unscale_action(self, scaled_action: np.ndarray) -> np.ndarray:
        """
        Rescale the action from [-1, 1] to [low, high]
        (no need for symmetric action space)

        :param scaled_action: Action to un-scale
        """
        low, high = self.action_space.low, self.action_space.high
        return low + (0.5 * (scaled_action + 1.0) * (high - low))

    def _setup_learning_rate(self) -> None:
        """Transform to callable if needed."""
        self.learning_rate = get_schedule_fn(self.learning_rate)

    def _update_current_progress(self, num_timesteps: int, total_timesteps: int) -> None:
        """
        Compute current progress (from 1 to 0)

        :param num_timesteps: current number of timesteps
        :param total_timesteps:
        """
        self._current_progress = 1.0 - float(num_timesteps) / float(total_timesteps)

    def _update_learning_rate(self, optimizers: Union[List[th.optim.Optimizer], th.optim.Optimizer]) -> None:
        """
        Update the optimizers learning rate using the current learning rate schedule
        and the current progress (from 1 to 0).

        :param optimizers: An optimizer or a list of optimizer.
        """
        # Log the current learning rate
        logger.logkv("learning_rate", self.learning_rate(self._current_progress))

        if not isinstance(optimizers, list):
            optimizers = [optimizers]
        for optimizer in optimizers:
            update_learning_rate(optimizer, self.learning_rate(self._current_progress))

    @staticmethod
    def safe_mean(arr: Union[np.ndarray, list]) -> np.ndarray:
        """
        Compute the mean of an array if there is at least one element.
        For empty array, return NaN. It is used for logging only.

        :param arr:
        :return:
        """
        return np.nan if len(arr) == 0 else np.mean(arr)

    def get_env(self) -> Optional[VecEnv]:
        """
        Returns the current environment (can be None if not defined).

        :return: The current environment
        """
        return self.env

    @staticmethod
    def check_env(env, observation_space: gym.spaces.Space, action_space: gym.spaces.Space) -> bool:
        """
        Checks the validity of the environment and returns if it is consistent.
        Checked parameters:
        - observation_space
        - action_space

        :param observation_space: (gym.spaces.Space)
        :param action_space: (gym.spaces.Space)
        :return: (bool) True if environment seems to be coherent
        """
        if observation_space != env.observation_space:
            return False
        if action_space != env.action_space:
            return False
        # return true if no check failed
        return True

    def set_env(self, env: GymEnv) -> None:
        """
        Checks the validity of the environment, and if it is coherent, set it as the current environment.
        Furthermore wrap any non vectorized env into a vectorized
        checked parameters:
        - observation_space
        - action_space

        :param env: The environment for learning a policy
        """
        if self.check_env(env, self.observation_space, self.action_space) is False:
            raise ValueError("The given environment is not compatible with model: "
                             "observation and action spaces do not match")
        # it must be coherent now
        # if it is not a VecEnv, make it a VecEnv
        if not isinstance(env, VecEnv):
            if self.verbose >= 1:
                print("Wrapping the env in a DummyVecEnv.")
            env = DummyVecEnv([lambda: env])
        self.n_envs = env.num_envs
        self.env = env

<<<<<<< HEAD
    def get_parameters(self) -> Tuple[TensorDict, OptimizerStateDict]:
=======
    def get_torch_variables(self) -> Tuple[List[str], List[str]]:
>>>>>>> 1f0dd60b
        """
        Get the name of the torch variable that will be saved.
        `th.save` and `th.load` will be used with the right device
        instead of the default pickling strategy.

        :return: (Tuple[List[str], List[str]])
            name of the variables with state dicts to save, name of additional torch tensors,
        """
        state_dicts = ["policy"]

<<<<<<< HEAD
    def get_policy_parameters(self) -> TensorDict:
        """
        Get current model policy parameters as dictionary of variable name -> tensors.

        :return: Dictionary of variable name -> tensor of model's policy parameters.
        """
        return self.policy.state_dict()

    @abstractmethod
    def get_opt_parameters(self) -> OptimizerStateDict:
        """
        Get current model optimizer parameters as dictionary of variable names -> tensors
        :return: (dict) Dictionary of variable name -> tensor of model's optimizer parameters
        """
        raise NotImplementedError()
=======
        return state_dicts, []
>>>>>>> 1f0dd60b

    @abstractmethod
    def learn(self, total_timesteps: int,
              callback: Union[None, Callable, List[BaseCallback], BaseCallback] = None,
              log_interval: int = 100,
              tb_log_name: str = "run",
              eval_env: Optional[GymEnv] = None,
              eval_freq: int = -1,
              n_eval_episodes: int = 5,
              eval_log_path: Optional[str] = None,
              reset_num_timesteps: bool = True):
        """
        Return a trained model.

        :param total_timesteps: (int) The total number of samples to train on
        :param callback: (function (dict, dict)) -> boolean function called at every steps with state of the algorithm.
            It takes the local and global variables. If it returns False, training is aborted.
        :param log_interval: (int) The number of timesteps before logging.
        :param tb_log_name: (str) the name of the run for tensorboard log
        :param reset_num_timesteps: (bool) whether or not to reset the current timestep number (used in logging)
        :param eval_env: (gym.Env) Environment that will be used to evaluate the agent
        :param eval_freq: (int) Evaluate the agent every `eval_freq` timesteps (this may vary a little)
        :param n_eval_episodes: (int) Number of episode to evaluate the agent
        :param eval_log_path: (Optional[str]) Path to a folder where the evaluations will be saved
        :param reset_num_timesteps: (bool)
        :return: (BaseRLModel) the trained model
        """
        raise NotImplementedError()

    @abstractmethod
    def predict(self, observation: np.ndarray,
                state: Optional[np.ndarray] = None,
                mask: Optional[np.ndarray] = None,
                deterministic: bool = False) -> np.ndarray:
        """
        Get the model's action from an observation

        :param observation: the input observation
        :param state: The last states (can be None, used in recurrent policies)
        :param mask: The last masks (can be None, used in recurrent policies)
        :param deterministic: Whether or not to return deterministic actions.
        :return: the model's action and the next state (used in recurrent policies)
        """
        raise NotImplementedError()

<<<<<<< HEAD
    def load_parameters(self, load_dict: TensorDict, opt_params: OptimizerStateDict) -> None:
        """
        Load model parameters from a dictionary
        load_dict should contain all keys from torch.model.state_dict()
        If opt_params are given this does also load agent's optimizer-parameters,
        but can only be handled in child classes.


        :param load_dict: dict of parameters from model.state_dict()
        :param opt_params: dict of optimizer state_dicts should be handled in child class
        """
        if opt_params is not None:
            raise ValueError("Optimizer Parameters where given but no overloaded load function exists for this class")
        self.policy.load_state_dict(load_dict)

=======
>>>>>>> 1f0dd60b
    @classmethod
    def load(cls, load_path: str, env: Optional[GymEnv] = None, **kwargs):
        """
        Load the model from a zip-file

        :param load_path: the location of the saved data
        :param env: the new environment to run the loaded model on
            (can be None if you only need prediction from a trained model) has priority over any saved environment
        :param kwargs: extra arguments to change the model when loading
        """
        data, params, tensors = cls._load_from_file(load_path)

        if 'policy_kwargs' in kwargs and kwargs['policy_kwargs'] != data['policy_kwargs']:
            raise ValueError(f"The specified policy kwargs do not equal the stored policy kwargs."
                             "Stored kwargs: {data['policy_kwargs']}, specified kwargs: {kwargs['policy_kwargs']}")

        # check if observation space and action space are part of the saved parameters
        if ("observation_space" not in data or "action_space" not in data) and "env" not in data:
            raise ValueError("The observation_space and action_space was not given, can't verify new environments")
        # check if given env is valid
        if env is not None and cls.check_env(env, data["observation_space"], data["action_space"]) is False:
            raise ValueError("The given environment does not comply to the model")
        # if no new env was given use stored env if possible
        if env is None and "env" in data:
            env = data["env"]

        # first create model, but only setup if a env was given
        # noinspection PyArgumentList
        model = cls(policy=data["policy_class"], env=env, device='auto', _init_setup_model=env is not None)

        # load parameters
        model.__dict__.update(data)
        model.__dict__.update(kwargs)
        if not hasattr(model, "_setup_model") and len(params) > 0:
            raise NotImplementedError("loading was executed on a model that has no means to create the policies")
        model._setup_model()

        # put state_dicts back in place
        for name in params:
            attr = recursive_getattr(model, name)
            attr.load_state_dict(params[name])

        # put tensors back in place
        if tensors is not None:
            for name in tensors:
                recursive_setattr(model, name, tensors[name])

        return model

    @staticmethod
    def _load_from_file(load_path: str, load_data: bool = True) -> (Tuple[Optional[Dict[str, Any]],
                                                                          Optional[TensorDict],
                                                                          Optional[OptimizerStateDict]]):
        """ Load model data from a .zip archive

        :param load_path: Where to load the model from
        :param load_data: Whether we should load and return data
            (class parameters). Mainly used by 'load_parameters' to only load model parameters (weights)
        :return: (dict),(dict),(dict) Class parameters, model state_dicts (dict of state_dict)
            and dict of extra tensors
        """
        # Check if file exists if load_path is a string
        if isinstance(load_path, str):
            if not os.path.exists(load_path):
                if os.path.exists(load_path + ".zip"):
                    load_path += ".zip"
                else:
                    raise ValueError(f"Error: the file {load_path} could not be found")

        # set device to cpu if cuda is not available
        if th.cuda.is_available():
            device = th.device('cuda')
        else:
            device = th.device('cpu')

        # Open the zip archive and load data
        try:
            with zipfile.ZipFile(load_path, "r") as archive:
                namelist = archive.namelist()
                # If data or parameters is not in the
                # zip archive, assume they were stored
                # as None (_save_to_file_zip allows this).
                data = None
                tensors = None
                params = {}
                
                if "data" in namelist and load_data:
                    # Load class parameters and convert to string
                    json_data = archive.read("data").decode()
                    data = json_to_data(json_data, device)

                if "tensors.pth" in namelist and load_data:
                    # Load extra tensors
                    with archive.open('tensors.pth', mode="r") as tensor_file:
                        # File has to be seekable, but opt_param_file is not, so load in BytesIO first
                        # fixed in python >= 3.7
                        file_content = io.BytesIO()
                        file_content.write(tensor_file.read())
                        # go to start of file
                        file_content.seek(0)
                        # load the parameters with the right `map_location`
                        tensors = th.load(file_content, map_location=device)

                # check for all other .pth files
                other_files = [file_name for file_name in namelist if
                               os.path.splitext(file_name)[1] == ".pth" and file_name != "tensors.pth"]
                # if there are any other files which end with .pth and aren't "params.pth"
                # assume that they each are optimizer parameters
                if len(other_files) > 0:
                    for file_path in other_files:
                        with archive.open(file_path, mode="r") as opt_param_file:
                            # File has to be seekable, but opt_param_file is not, so load in BytesIO first
                            # fixed in python >= 3.7
                            file_content = io.BytesIO()
                            file_content.write(opt_param_file.read())
                            # go to start of file
                            file_content.seek(0)
                            # load the parameters with the right `map_location`
                            params[os.path.splitext(file_path)[0]] = th.load(file_content, map_location=device)

                # for backward compatibility
                if params.get('params') is not None:
                    params_copy = {}
                    for name in params:
                        if name == 'params':
                            params_copy['policy'] = params[name]
                        elif name == 'opt':
                            params_copy['policy.optimizer'] = params[name]
                        # Special case for SAC
                        elif name == 'ent_coef_optimizer':
                            params_copy[name] = params[name]
                        else:
                            params_copy[name + '.optimizer'] = params[name]
                    params = params_copy
        except zipfile.BadZipFile:
            # load_path wasn't a zip file
            raise ValueError(f"Error: the file {load_path} wasn't a zip-file")
        return data, params, tensors

    def set_random_seed(self, seed: Optional[int] = None) -> None:
        """
        Set the seed of the pseudo-random generators
        (python, numpy, pytorch, gym, action_space)

        :param seed: (int)
        """
        if seed is None:
            return
        set_random_seed(seed, using_cuda=self.device == th.device('cuda'))
        self.action_space.seed(seed)
        if self.env is not None:
            self.env.seed(seed)
        if self.eval_env is not None:
            self.eval_env.seed(seed)

    def _init_callback(self,
                       callback: Union[None, Callable, List[BaseCallback], BaseCallback],
                       eval_env: Optional[VecEnv] = None,
                       eval_freq: int = 10000,
                       n_eval_episodes: int = 5,
                       log_path: Optional[str] = None) -> BaseCallback:
        """
        :param callback: (Union[callable, [BaseCallback], BaseCallback, None])
        :return: (BaseCallback)
        """
        # Convert a list of callbacks into a callback
        if isinstance(callback, list):
            callback = CallbackList(callback)

        # Convert functional callback to object
        if not isinstance(callback, BaseCallback):
            callback = ConvertCallback(callback)

        # Create eval callback in charge of the evaluation
        if eval_env is not None:
            # Same folder as the rest
            best_model_save_path = os.path.dirname(log_path) if log_path is not None else None

            eval_callback = EvalCallback(eval_env,
                                         best_model_save_path=best_model_save_path,
                                         log_path=log_path, eval_freq=eval_freq, n_eval_episodes=n_eval_episodes)
            callback = CallbackList([callback, eval_callback])

        callback.init_callback(self)
        return callback

    def _setup_learn(self,
                     eval_env: Optional[GymEnv],
                     callback: Union[None, Callable, List[BaseCallback], BaseCallback] = None,
                     eval_freq: int = 10000,
                     n_eval_episodes: int = 5,
                     log_path: Optional[str] = None
                     ) -> Tuple[int, np.ndarray, BaseCallback]:
        """
        Initialize different variables needed for training.

        :param eval_env: (Optional[GymEnv])
        :param callback: (Union[None, BaseCallback, List[BaseCallback, Callable]])
        :param eval_freq: (int)
        :param n_eval_episodes: (int)
        :param log_path (Optional[str]):
        :return: (Tuple[int, np.ndarray, BaseCallback])
        """
        self.start_time = time.time()
        self.ep_info_buffer = deque(maxlen=100)

        if self.action_noise is not None:
            self.action_noise.reset()

        timesteps_since_eval, episode_num = 0, 0

        if eval_env is not None and self.seed is not None:
            eval_env.seed(self.seed)

        eval_env = self._get_eval_env(eval_env)
        obs = self.env.reset()

        # Create eval callback if needed
        callback = self._init_callback(callback, eval_env, eval_freq, n_eval_episodes, log_path)

        return episode_num, obs, callback

    def _update_info_buffer(self, infos: List[Dict[str, Any]]) -> None:
        """
        Retrieve reward and episode length and update the buffer
        if using Monitor wrapper.

        :param infos: ([dict])
        """
        for info in infos:
            maybe_ep_info = info.get('episode')
            if maybe_ep_info is not None:
                self.ep_info_buffer.extend([maybe_ep_info])

    def collect_rollouts(self,
                         env: VecEnv,
                         callback: 'BaseCallback',  # Type hint as string to avoid circular import
                         n_episodes: int = 1,
                         n_steps: int = -1,
                         action_noise: Optional[ActionNoise] = None,
                         deterministic: bool = False,
                         learning_starts: int = 0,
                         replay_buffer=None,
                         obs: Optional[np.ndarray] = None,
                         episode_num: int = 0,
                         log_interval: Optional[int] = None) -> Tuple[float, int, int, Optional[np.ndarray], bool]:
        """
        Collect rollout using the current policy (and possibly fill the replay buffer)
        TODO: move this method to off-policy base class.

        :param env: (VecEnv)
        :param n_episodes: (int)
        :param n_steps: (int)
        :param action_noise: (ActionNoise)
        :param deterministic: (bool)
        :param callback: (BaseCallback)
        :param learning_starts: (int)
        :param replay_buffer: (ReplayBuffer)
        :param obs: (np.ndarray)
        :param episode_num: (int)
        :param log_interval: (int)
        """
        episode_rewards = []
        total_timesteps = []
        total_steps, total_episodes = 0, 0
        assert isinstance(env, VecEnv)
        assert env.num_envs == 1

        # Retrieve unnormalized observation for saving into the buffer
        if self._vec_normalize_env is not None:
            obs_ = self._vec_normalize_env.get_original_obs()

        self.rollout_data = None
        if self.use_sde:
            self.actor.reset_noise()
            # Reset rollout data
            if self.on_policy_exploration:
                self.rollout_data = {key: [] for key in ['observations', 'actions', 'rewards', 'dones', 'values']}

        callback.on_rollout_start()
        continue_training = True

        while total_steps < n_steps or total_episodes < n_episodes:
            done = False
            # Reset environment: not needed for VecEnv
            # obs = env.reset()
            episode_reward, episode_timesteps = 0.0, 0

            while not done:

                # Only stop training if return value is False, not when it is None.
                if callback() is False:
                    continue_training = False
                    return 0.0, total_steps, total_episodes, None, continue_training

                if self.use_sde and self.sde_sample_freq > 0 and n_steps % self.sde_sample_freq == 0:
                    # Sample a new noise matrix
                    self.actor.reset_noise()

                # Select action randomly or according to policy
                # TODO: use action from policy when using SDE during the warmup phase?
                # if num_timesteps < learning_starts and not self.use_sde:
                if self.num_timesteps < learning_starts:
                    # Warmup phase
                    unscaled_action = np.array([self.action_space.sample()])
                else:
                    unscaled_action = self.predict(obs, deterministic=not self.use_sde)

                # Rescale the action from [low, high] to [-1, 1]
                scaled_action = self.scale_action(unscaled_action)

                if self.use_sde:
                    # When using SDE, the action can be out of bounds
                    # TODO: fix with squashing and account for that in the proba distribution
                    clipped_action = np.clip(scaled_action, -1, 1)
                else:
                    clipped_action = scaled_action

                # Add noise to the action (improve exploration)
                if action_noise is not None:
                    # NOTE: in the original implementation of TD3, the noise was applied to the unscaled action
                    # Update(October 2019): Not anymore
                    clipped_action = np.clip(clipped_action + action_noise(), -1, 1)

                # Rescale and perform action
                new_obs, reward, done, infos = env.step(self.unscale_action(clipped_action))

                done_bool = [float(done[0])]
                episode_reward += reward

                # Retrieve reward and episode length if using Monitor wrapper
                self._update_info_buffer(infos)

                # Store data in replay buffer
                if replay_buffer is not None:
                    # Store only the unnormalized version
                    if self._vec_normalize_env is not None:
                        new_obs_ = self._vec_normalize_env.get_original_obs()
                        reward_ = self._vec_normalize_env.get_original_reward()
                    else:
                        # Avoid changing the original ones
                        obs_, new_obs_, reward_ = obs, new_obs, reward

                    replay_buffer.add(obs_, new_obs_, clipped_action, reward_, done_bool)

                if self.rollout_data is not None:
                    # Assume only one env
                    self.rollout_data['observations'].append(obs[0].copy())
                    self.rollout_data['actions'].append(scaled_action[0].copy())
                    self.rollout_data['rewards'].append(reward[0].copy())
                    self.rollout_data['dones'].append(np.array(done_bool[0]).copy())
                    obs_tensor = th.FloatTensor(obs).to(self.device)
                    self.rollout_data['values'].append(self.vf_net(obs_tensor)[0].cpu().detach().numpy())

                obs = new_obs
                # Save the true unnormalized observation
                # otherwise obs_ = self._vec_normalize_env.unnormalize_obs(obs)
                # is a good approximation
                if self._vec_normalize_env is not None:
                    obs_ = new_obs_

                self.num_timesteps += 1
                episode_timesteps += 1
                total_steps += 1
                if 0 < n_steps <= total_steps:
                    break

            if done:
                total_episodes += 1
                episode_rewards.append(episode_reward)
                total_timesteps.append(episode_timesteps)
                # TODO: reset SDE matrix at the end of the episode?
                if action_noise is not None:
                    action_noise.reset()

                # Display training infos
                if self.verbose >= 1 and log_interval is not None and (
                        episode_num + total_episodes) % log_interval == 0:
                    fps = int(self.num_timesteps / (time.time() - self.start_time))
                    logger.logkv("episodes", episode_num + total_episodes)
                    if len(self.ep_info_buffer) > 0 and len(self.ep_info_buffer[0]) > 0:
                        logger.logkv('ep_rew_mean', self.safe_mean([ep_info['r'] for ep_info in self.ep_info_buffer]))
                        logger.logkv('ep_len_mean', self.safe_mean([ep_info['l'] for ep_info in self.ep_info_buffer]))
                    # logger.logkv("n_updates", n_updates)
                    logger.logkv("fps", fps)
                    logger.logkv('time_elapsed', int(time.time() - self.start_time))
                    logger.logkv("total timesteps", self.num_timesteps)
                    if self.use_sde:
                        logger.logkv("std", (self.actor.get_std()).mean().item())
                    logger.dumpkvs()

        mean_reward = np.mean(episode_rewards) if total_episodes > 0 else 0.0

        # Post processing
        if self.rollout_data is not None:
            for key in ['observations', 'actions', 'rewards', 'dones', 'values']:
                self.rollout_data[key] = th.FloatTensor(np.array(self.rollout_data[key])).to(self.device)

            self.rollout_data['returns'] = self.rollout_data['rewards'].clone()
            self.rollout_data['advantage'] = self.rollout_data['rewards'].clone()

            # Compute return and advantage
            last_return = 0.0
            for step in reversed(range(len(self.rollout_data['rewards']))):
                if step == len(self.rollout_data['rewards']) - 1:
                    next_non_terminal = 1.0 - done[0]
                    next_value = self.vf_net(th.FloatTensor(obs).to(self.device))[0].detach()
                    last_return = self.rollout_data['rewards'][step] + next_non_terminal * next_value
                else:
                    next_non_terminal = 1.0 - self.rollout_data['dones'][step + 1]
                    last_return = self.rollout_data['rewards'][step] + self.gamma * last_return * next_non_terminal
                self.rollout_data['returns'][step] = last_return
            self.rollout_data['advantage'] = self.rollout_data['returns'] - self.rollout_data['values']

        callback.on_rollout_end()

        return mean_reward, total_steps, total_episodes, obs, continue_training

    @staticmethod
    def _save_to_file_zip(save_path: str, data: Dict[str, Any] = None,
<<<<<<< HEAD
                          params: TensorDict = None, opt_params: OptimizerStateDict = None) -> None:
=======
                          params: Dict[str, Any] = None, tensors: Dict[str, Any] = None) -> None:
>>>>>>> 1f0dd60b
        """
        Save model to a zip archive.

        :param save_path: Where to store the model
        :param data: Class parameters being stored
        :param params: Model parameters being stored expected to contain an entry for every
                       state_dict with its name and the state_dict
        :param tensors: Extra tensor variables expected to contain name and value of tensors
        """

        # data/params can be None, so do not
        # try to serialize them blindly
        if data is not None:
            serialized_data = data_to_json(data)

        # Check postfix if save_path is a string
        if isinstance(save_path, str):
            _, ext = os.path.splitext(save_path)
            if ext == "":
                save_path += ".zip"

        # Create a zip-archive and write our objects
        # there. This works when save_path is either
        # str or a file-like
        with zipfile.ZipFile(save_path, "w") as archive:
            # Do not try to save "None" elements
            if data is not None:
                archive.writestr("data", serialized_data)
            if tensors is not None:
                with archive.open('tensors.pth', mode="w") as tensors_file:
                    th.save(tensors, tensors_file)
            if params is not None:
                for file_name, dict_ in params.items():
                    with archive.open(file_name + '.pth', mode="w") as param_file:
                        th.save(dict_, param_file)

    def excluded_save_params(self) -> List[str]:
        """
        Returns the names of the parameters that should be excluded by default
        when saving the model.

        :return: ([str]) List of parameters that should be excluded from save
        """
        return ["policy", "device", "env", "eval_env", "replay_buffer", "rollout_buffer", "_vec_normalize_env"]

    def save(self, path: str, exclude: Optional[List[str]] = None, include: Optional[List[str]] = None) -> None:
        """
        Save all the attributes of the object and the model parameters in a zip-file.

        :param path: path to the file where the rl agent should be saved
        :param exclude: name of parameters that should be excluded in addition to the default one
        :param include: name of parameters that might be excluded but should be included anyway
        """
        # copy parameter list so we don't mutate the original dict
        data = self.__dict__.copy()
        # use standard list of excluded parameters if none given
        if exclude is None:
            exclude = self.excluded_save_params()
        else:
            # append standard exclude params to the given params
            exclude.extend([param for param in self.excluded_save_params() if param not in exclude])

        # do not exclude params if they are specifically included
        if include is not None:
            exclude = [param_name for param_name in exclude if param_name not in include]

        state_dicts_names, tensors_names = self.get_torch_variables()
        # any params that are in the save vars must not be saved by data
        torch_variables = state_dicts_names + tensors_names
        for torch_var in torch_variables:
            # we need to get only the name of the top most module as we'll remove that
            var_name = torch_var.split('.')[0]
            exclude.append(var_name)

        # Remove parameter entries of parameters which are to be excluded
        for param_name in exclude:
            if param_name in data:
                data.pop(param_name, None)

<<<<<<< HEAD
        params_to_save = self.get_policy_parameters()
        opt_params_to_save = self.get_opt_parameters()
        self._save_to_file_zip(path, data=data, params=params_to_save, opt_params=opt_params_to_save)
=======
        # Build dict of tensor variables
        tensors = None
        if tensors_names is not None:
            tensors = {}
            for name in tensors_names:
                attr = recursive_getattr(self, name)
                tensors[name] = attr

        # Build dict of state_dicts
        params_to_save = {}
        for name in state_dicts_names:
            attr = recursive_getattr(self, name)
            # Retrieve state dict
            params_to_save[name] = attr.state_dict()

        self._save_to_file_zip(path, data=data, params=params_to_save, tensors=tensors)

    def _eval_policy(self, eval_freq: int, eval_env: int, n_eval_episodes: int,
                     timesteps_since_eval: int, render: bool = False, deterministic: bool = True) -> int:
        """
        Evaluate the current policy on a test environment.

        :param eval_freq: Evaluate the agent every `eval_freq` timesteps (this may vary a little)
        :param n_eval_episodes: Number of episode to evaluate the agent
        :parma timesteps_since_eval: Number of timesteps since last evaluation
        :param deterministic: Whether to use deterministic or stochastic actions
        :param render: Whether to render the eval env or not
        :return: Number of timesteps since last evaluation
        """
        if 0 < eval_freq <= timesteps_since_eval and eval_env is not None:
            timesteps_since_eval %= eval_freq
            # Synchronise the normalization stats if needed
            sync_envs_normalization(self.env, eval_env)
            mean_reward, std_reward = evaluate_policy(self, eval_env, n_eval_episodes,
                                                      render=render, deterministic=deterministic)
            if self.verbose > 0:
                print(f"Eval num_timesteps={self.num_timesteps}, "
                      f"episode_reward={mean_reward:.2f} +/- {std_reward:.2f}")
                print(f"FPS: {self.num_timesteps / (time.time() - self.start_time):.2f}")
        return timesteps_since_eval
>>>>>>> 1f0dd60b
<|MERGE_RESOLUTION|>--- conflicted
+++ resolved
@@ -15,19 +15,10 @@
 from torchy_baselines.common.utils import set_random_seed, get_schedule_fn, update_learning_rate
 from torchy_baselines.common.vec_env import DummyVecEnv, VecEnv, unwrap_vec_normalize
 from torchy_baselines.common.monitor import Monitor
-<<<<<<< HEAD
-from torchy_baselines.common.save_util import data_to_json, json_to_data
+from torchy_baselines.common.save_util import data_to_json, json_to_data, recursive_getattr, recursive_setattr
 from torchy_baselines.common.type_aliases import GymEnv, TensorDict, OptimizerStateDict
 from torchy_baselines.common.callbacks import BaseCallback, CallbackList, ConvertCallback, EvalCallback
 from torchy_baselines.common.noise import ActionNoise
-=======
-from torchy_baselines.common.evaluation import evaluate_policy
-from torchy_baselines.common.save_util import data_to_json, json_to_data, recursive_getattr, recursive_setattr
-
-# TODO: define aliases, ex GymEnv = Union[gym.Env, VecEnv]
-if typing.TYPE_CHECKING:
-    from torchy_baselines.common.noise import ActionNoise
->>>>>>> 1f0dd60b
 
 
 class BaseRLModel(ABC):
@@ -136,19 +127,14 @@
                 raise ValueError("Error: the model does not support multiple envs requires a single vectorized"
                                  " environment.")
 
-<<<<<<< HEAD
-    def _get_eval_env(self, eval_env: Optional[GymEnv]) -> Optional[GymEnv]:
-=======
     @abstractmethod
     def _setup_model(self) -> None:
         """
         Setup model so state_dict can be loaded
-
         """
         raise NotImplementedError()
 
-    def _get_eval_env(self, eval_env: Union[gym.Env, VecEnv, None]) -> Union[gym.Env, VecEnv, None]:
->>>>>>> 1f0dd60b
+    def _get_eval_env(self, eval_env: Optional[GymEnv]) -> Optional[GymEnv]:
         """
         Return the environment that will be used for evaluation.
         """
@@ -269,11 +255,7 @@
         self.n_envs = env.num_envs
         self.env = env
 
-<<<<<<< HEAD
-    def get_parameters(self) -> Tuple[TensorDict, OptimizerStateDict]:
-=======
     def get_torch_variables(self) -> Tuple[List[str], List[str]]:
->>>>>>> 1f0dd60b
         """
         Get the name of the torch variable that will be saved.
         `th.save` and `th.load` will be used with the right device
@@ -284,25 +266,7 @@
         """
         state_dicts = ["policy"]
 
-<<<<<<< HEAD
-    def get_policy_parameters(self) -> TensorDict:
-        """
-        Get current model policy parameters as dictionary of variable name -> tensors.
-
-        :return: Dictionary of variable name -> tensor of model's policy parameters.
-        """
-        return self.policy.state_dict()
-
-    @abstractmethod
-    def get_opt_parameters(self) -> OptimizerStateDict:
-        """
-        Get current model optimizer parameters as dictionary of variable names -> tensors
-        :return: (dict) Dictionary of variable name -> tensor of model's optimizer parameters
-        """
-        raise NotImplementedError()
-=======
         return state_dicts, []
->>>>>>> 1f0dd60b
 
     @abstractmethod
     def learn(self, total_timesteps: int,
@@ -348,24 +312,6 @@
         """
         raise NotImplementedError()
 
-<<<<<<< HEAD
-    def load_parameters(self, load_dict: TensorDict, opt_params: OptimizerStateDict) -> None:
-        """
-        Load model parameters from a dictionary
-        load_dict should contain all keys from torch.model.state_dict()
-        If opt_params are given this does also load agent's optimizer-parameters,
-        but can only be handled in child classes.
-
-
-        :param load_dict: dict of parameters from model.state_dict()
-        :param opt_params: dict of optimizer state_dicts should be handled in child class
-        """
-        if opt_params is not None:
-            raise ValueError("Optimizer Parameters where given but no overloaded load function exists for this class")
-        self.policy.load_state_dict(load_dict)
-
-=======
->>>>>>> 1f0dd60b
     @classmethod
     def load(cls, load_path: str, env: Optional[GymEnv] = None, **kwargs):
         """
@@ -451,7 +397,7 @@
                 data = None
                 tensors = None
                 params = {}
-                
+
                 if "data" in namelist and load_data:
                     # Load class parameters and convert to string
                     json_data = archive.read("data").decode()
@@ -786,11 +732,7 @@
 
     @staticmethod
     def _save_to_file_zip(save_path: str, data: Dict[str, Any] = None,
-<<<<<<< HEAD
-                          params: TensorDict = None, opt_params: OptimizerStateDict = None) -> None:
-=======
                           params: Dict[str, Any] = None, tensors: Dict[str, Any] = None) -> None:
->>>>>>> 1f0dd60b
         """
         Save model to a zip archive.
 
@@ -870,11 +812,6 @@
             if param_name in data:
                 data.pop(param_name, None)
 
-<<<<<<< HEAD
-        params_to_save = self.get_policy_parameters()
-        opt_params_to_save = self.get_opt_parameters()
-        self._save_to_file_zip(path, data=data, params=params_to_save, opt_params=opt_params_to_save)
-=======
         # Build dict of tensor variables
         tensors = None
         if tensors_names is not None:
@@ -914,5 +851,4 @@
                 print(f"Eval num_timesteps={self.num_timesteps}, "
                       f"episode_reward={mean_reward:.2f} +/- {std_reward:.2f}")
                 print(f"FPS: {self.num_timesteps / (time.time() - self.start_time):.2f}")
-        return timesteps_since_eval
->>>>>>> 1f0dd60b
+        return timesteps_since_eval